--- conflicted
+++ resolved
@@ -13,11 +13,6 @@
 pulumi = "^3.187.0"
 pulumi-github = "^6.7.3"
 streamlit = "^1.48.0"
-<<<<<<< HEAD
-google-adk = "^1.10.0"
-python-dotenv = "^1.1.1"
-tomorrow-io-client = {path = "libs/tomorrow_io_client", develop = true}
-=======
 google-adk = "^1.11.0"
 python-dotenv = "^1.1.1"
 tomorrow-io-client = {path = "libs/tomorrow_io_client", develop = true}
@@ -25,7 +20,6 @@
 supervisor-agent = {path = "agents/supervisor", develop = true}
 # Shared libraries
 common-logging = {path = "libs/common_logging", develop = true}
->>>>>>> 0d44ebe3
 
 [tool.poetry.group.dev.dependencies]
 pre-commit = "^4.3.0"
