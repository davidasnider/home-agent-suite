"""
Day Planner Agent Module

This module defines an intelligent day planning agent that provides personalized
activity recommendations based on real-time weather data from Tomorrow.io API.

The agent uses Google ADK (Agent Development Kit) to process natural language
queries and provide contextual suggestions for daily activities, optimizing for
weather conditions.

Key Features:
- Weather-aware activity recommendations
- Location-based planning suggestions
- Time-specific outdoor activity windows
- Indoor alternatives for poor weather

Agent Capabilities:
- Processes location queries (city names, coordinates)
- Analyzes hourly weather forecasts
- Suggests optimal time windows for activities
- Provides backup indoor activity recommendations

For MCP (Model Context Protocol) integration, this agent:
- Follows structured tool calling patterns
- Provides deterministic, weather-grounded responses
- Maintains conversation context for follow-up queries
"""

import logging
import re
from google.adk.agents import Agent
from .prompt import instruction as agent_instruction
from tomorrow_io_client.client import get_tmrw_weather_tool
from common_logging.logging_utils import setup_logging

# Model configuration
MODEL_NAME = "gemini-2.5-flash"

# Initialize logging for the day planner agent
setup_logging(service_name="day_planner_agent")
logger = logging.getLogger(__name__)

logger.info("Initializing Day Planner Agent")
logger.debug(f"Agent configuration: name=day_planner_agent, model={MODEL_NAME}")


def _before_model_debug(**kwargs):
    """Debug callback before model is called"""
    logger.info("🚀 BEFORE MODEL CALLBACK")
    logger.info(f"🚀 Kwargs received: {list(kwargs.keys())}")

    callback_context = kwargs.get("callback_context")
    llm_request = kwargs.get("llm_request")

    if callback_context:
        logger.debug(f"🚀 Context type: {type(callback_context)}")
        context_attrs = [
            attr for attr in dir(callback_context) if not attr.startswith("_")
        ]
        logger.debug(f"🚀 Context attributes: {context_attrs}")

        # Log the conversation history
        if hasattr(callback_context, "session") and callback_context.session:
            logger.debug(
                f"🚀 Session has {len(callback_context.session.events)} events"
            )
            for i, event in enumerate(
                callback_context.session.events[:3]
            ):  # Log first 3 events
                if hasattr(event, "content") and event.content:
                    content_preview = (
                        str(event.content)[:100] if event.content else "None"
                    )
                    logger.debug(f"🚀 Event {i}: {content_preview}...")

        # Log available tools
        if hasattr(callback_context, "agent") and callback_context.agent:
            logger.debug(
                f"🚀 Agent has {len(callback_context.agent.tools)} tools available"
            )
            for i, tool in enumerate(callback_context.agent.tools):
                logger.debug(f"🚀 Available tool {i}: {tool}")

    if llm_request:
        logger.info(f"🚀 LLM Request model: {llm_request.model}")
        logger.info(f"🚀 LLM Request has {len(llm_request.contents)} contents")
        if hasattr(llm_request, "config") and llm_request.config:
            tools_count = (
                len(llm_request.config.tools) if llm_request.config.tools else 0
            )
            logger.info(f"🚀 LLM Config tools: {tools_count}")
            if llm_request.config.tools:
                for i, tool in enumerate(llm_request.config.tools):
                    logger.info(f"🚀 Tool {i} in LLM config: {tool}")

        # Log the actual contents being sent to the LLM
        for i, content in enumerate(llm_request.contents):
            logger.info(f"🚀 Content {i}: role={getattr(content, 'role', 'unknown')}")
            if hasattr(content, "parts") and content.parts:
                for j, part in enumerate(content.parts):
                    if hasattr(part, "text") and part.text:
                        text_preview = (
                            part.text[:200] + "..."
                            if len(part.text) > 200
                            else part.text
                        )
                        logger.info(f"🚀 Content {i}, Part {j} text: {text_preview}")

        # Log system instruction
        if (
            hasattr(llm_request.config, "system_instruction")
            and llm_request.config.system_instruction
        ):
            si = llm_request.config.system_instruction
            if hasattr(si, "parts") and si.parts:
                for part in si.parts:
                    if hasattr(part, "text") and part.text:
                        si_preview = (
                            part.text[:300] + "..."
                            if len(part.text) > 300
                            else part.text
                        )
                        logger.info(f"🚀 System Instruction: {si_preview}")


def _after_model_debug(**kwargs):
    """Debug callback after model responds"""
    logger.debug("🎯 AFTER MODEL CALLBACK")
    logger.debug(f"🎯 Kwargs received: {list(kwargs.keys())}")

    response = kwargs.get("response")

    if response:
        logger.debug(f"🎯 Response type: {type(response)}")
        if hasattr(response, "content"):
            content_preview = (
                str(response.content)[:100] if response.content else "None"
            )
            logger.debug(f"🎯 Response content preview: {content_preview}...")


def _before_tool_debug(**kwargs):
    """Debug callback before tool is called"""
    logger.info("🔧 BEFORE TOOL CALLBACK - TOOL IS BEING CALLED!")
    logger.info(f"🔧 Kwargs received: {list(kwargs.keys())}")

    tool = kwargs.get("tool")
    args = kwargs.get("args")

    if tool:
        logger.debug(f"🔧 Tool being called: {tool}")
    if args:
        logger.debug(f"🔧 Tool arguments: {args}")


def sanitize_tool_args(**kwargs):
    """A before_tool_callback to sanitize tool arguments."""
    args = kwargs.get("args", {})
    if "location" in args:
        sanitized_location = re.sub(r"[^a-zA-Z0-9\s,'-.]", "", args["location"])
        args["location"] = sanitized_location


def _after_tool_debug(**kwargs):
    """Debug callback after tool is called"""
    logger.debug("✅ AFTER TOOL CALLBACK - TOOL COMPLETED!")
    logger.debug(f"✅ Kwargs received: {list(kwargs.keys())}")

    result = kwargs.get("result")
    error = kwargs.get("error")

    if result:
        logger.debug(f"✅ Tool result: {result}")
    if error:
        logger.debug(f"❌ Tool error: {error}")


def _before_model_debug(**kwargs):
    """Debug callback before model is called"""
    logger.info("🚀 BEFORE MODEL CALLBACK")
    logger.info(f"🚀 Kwargs received: {list(kwargs.keys())}")
    
    callback_context = kwargs.get('callback_context')
    llm_request = kwargs.get('llm_request')
    
    if callback_context:
        logger.debug(f"🚀 Context type: {type(callback_context)}")
        logger.debug(f"🚀 Context attributes: {[attr for attr in dir(callback_context) if not attr.startswith('_')]}")
        
        # Log the conversation history
        if hasattr(callback_context, 'session') and callback_context.session:
            logger.debug(f"🚀 Session has {len(callback_context.session.events)} events")
            for i, event in enumerate(callback_context.session.events[:3]):  # Log first 3 events
                if hasattr(event, 'content') and event.content:
                    content_preview = str(event.content)[:100] if event.content else "None"
                    logger.debug(f"🚀 Event {i}: {content_preview}...")
        
        # Log available tools
        if hasattr(callback_context, 'agent') and callback_context.agent:
            logger.debug(f"🚀 Agent has {len(callback_context.agent.tools)} tools available")
            for i, tool in enumerate(callback_context.agent.tools):
                logger.debug(f"🚀 Available tool {i}: {tool}")
    
    if llm_request:
        logger.info(f"🚀 LLM Request model: {llm_request.model}")
        logger.info(f"🚀 LLM Request has {len(llm_request.contents)} contents")
        if hasattr(llm_request, 'config') and llm_request.config:
            logger.info(f"🚀 LLM Config tools: {len(llm_request.config.tools) if llm_request.config.tools else 0}")
            if llm_request.config.tools:
                for i, tool in enumerate(llm_request.config.tools):
                    logger.info(f"🚀 Tool {i} in LLM config: {tool}")
        
        # Log the actual contents being sent to the LLM
        for i, content in enumerate(llm_request.contents):
            logger.info(f"🚀 Content {i}: role={getattr(content, 'role', 'unknown')}")
            if hasattr(content, 'parts') and content.parts:
                for j, part in enumerate(content.parts):
                    if hasattr(part, 'text') and part.text:
                        text_preview = part.text[:200] + "..." if len(part.text) > 200 else part.text
                        logger.info(f"🚀 Content {i}, Part {j} text: {text_preview}")
        
        # Log system instruction
        if hasattr(llm_request.config, 'system_instruction') and llm_request.config.system_instruction:
            si = llm_request.config.system_instruction
            if hasattr(si, 'parts') and si.parts:
                for part in si.parts:
                    if hasattr(part, 'text') and part.text:
                        si_preview = part.text[:300] + "..." if len(part.text) > 300 else part.text
                        logger.info(f"🚀 System Instruction: {si_preview}")


def _after_model_debug(**kwargs):
    """Debug callback after model responds"""
    logger.debug("🎯 AFTER MODEL CALLBACK")
    logger.debug(f"🎯 Kwargs received: {list(kwargs.keys())}")
    
    callback_context = kwargs.get('callback_context')
    response = kwargs.get('response')
    
    if response:
        logger.debug(f"🎯 Response type: {type(response)}")
        if hasattr(response, 'content'):
            content_preview = str(response.content)[:100] if response.content else "None"
            logger.debug(f"🎯 Response content preview: {content_preview}...")
    

def _before_tool_debug(**kwargs):
    """Debug callback before tool is called"""
    logger.info("🔧 BEFORE TOOL CALLBACK - TOOL IS BEING CALLED!")
    logger.info(f"🔧 Kwargs received: {list(kwargs.keys())}")
    
    callback_context = kwargs.get('callback_context')
    tool = kwargs.get('tool')
    args = kwargs.get('args')
    
    if tool:
        logger.debug(f"🔧 Tool being called: {tool}")
    if args:
        logger.debug(f"🔧 Tool arguments: {args}")


def _after_tool_debug(**kwargs):
    """Debug callback after tool is called"""
    logger.debug("✅ AFTER TOOL CALLBACK - TOOL COMPLETED!")
    logger.debug(f"✅ Kwargs received: {list(kwargs.keys())}")
    
    result = kwargs.get('result')
    error = kwargs.get('error')
    
    if result:
        logger.debug(f"✅ Tool result: {result}")
    if error:
        logger.debug(f"❌ Tool error: {error}")


def create_day_planner_agent() -> Agent:
    """
    Creates and configures the Day Planner Agent with weather integration.

    This function initializes a Google ADK Agent with specialized capabilities
    for weather-based day planning. The agent uses the Gemini 2.5 Pro model
    for sophisticated reasoning about weather patterns and activity recommendations.

    Returns:
        Agent: Configured Day Planner Agent instance with weather tool integration

    Agent Configuration:
        - Model: gemini-2.5-pro (for advanced reasoning)
        - Tools: Tomorrow.io weather API integration
        - Capabilities: Location parsing, weather analysis, activity suggestions

    Example Usage:
        agent = create_day_planner_agent()
        # Agent ready for weather-based planning queries
    """
    # DEBUG: Log tool configuration - use INFO level to ensure it shows
    logger.info(f"🔧 Creating agent with weather tool: {get_tmrw_weather_tool}")
<<<<<<< HEAD
    logger.info(f"🔧 Tool function name: {getattr(get_tmrw_weather_tool, '__name__', 'unknown')}")
    logger.info(f"🔧 Agent instruction length: {len(agent_instruction)} characters")
    logger.info(f"🔧 Agent instruction preview: {agent_instruction[:200]}...")
    logger.info(f"🔧 Adding debug callbacks: before_model, after_model, before_tool, after_tool")
    
=======
    logger.info(
        f"🔧 Tool function name: {getattr(get_tmrw_weather_tool, '__name__', 'unknown')}"
    )
    logger.info(f"🔧 Agent instruction length: {len(agent_instruction)} characters")
    logger.info(f"🔧 Agent instruction preview: {agent_instruction[:200]}...")
    logger.info(
        "🔧 Adding debug callbacks: before_model, after_model, before_tool, after_tool"
    )

    def combined_before_tool_callback(**kwargs):
        _before_tool_debug(**kwargs)
        sanitize_tool_args(**kwargs)

>>>>>>> 0d44ebe3
    agent = Agent(
        name="day_planner_agent",
        model=MODEL_NAME,
        description="Helps users plan their day with weather insights.",
        instruction=agent_instruction,
        tools=[get_tmrw_weather_tool],
        before_model_callback=_before_model_debug,
        after_model_callback=_after_model_debug,
<<<<<<< HEAD
        before_tool_callback=_before_tool_debug,
=======
        before_tool_callback=combined_before_tool_callback,
>>>>>>> 0d44ebe3
        after_tool_callback=_after_tool_debug,
    )
    
    # DEBUG: Log final agent configuration
    logger.debug(f"🔧 Agent created with {len(agent.tools)} tools")
    for i, tool in enumerate(agent.tools):
        logger.debug(f"🔧 Tool {i}: {tool}")
    
    return agent

    # DEBUG: Log final agent configuration
    logger.debug(f"🔧 Agent created with {len(agent.tools)} tools")
    for i, tool in enumerate(agent.tools):
        logger.debug(f"🔧 Tool {i}: {tool}")

    return agent


# Create the global agent instance
root_agent = create_day_planner_agent()

logger.info(
    "Day Planner Agent successfully initialized with %d tool(s)", len(root_agent.tools)
)<|MERGE_RESOLUTION|>--- conflicted
+++ resolved
@@ -42,7 +42,6 @@
 
 logger.info("Initializing Day Planner Agent")
 logger.debug(f"Agent configuration: name=day_planner_agent, model={MODEL_NAME}")
-
 
 def _before_model_debug(**kwargs):
     """Debug callback before model is called"""
@@ -174,105 +173,6 @@
     if error:
         logger.debug(f"❌ Tool error: {error}")
 
-
-def _before_model_debug(**kwargs):
-    """Debug callback before model is called"""
-    logger.info("🚀 BEFORE MODEL CALLBACK")
-    logger.info(f"🚀 Kwargs received: {list(kwargs.keys())}")
-    
-    callback_context = kwargs.get('callback_context')
-    llm_request = kwargs.get('llm_request')
-    
-    if callback_context:
-        logger.debug(f"🚀 Context type: {type(callback_context)}")
-        logger.debug(f"🚀 Context attributes: {[attr for attr in dir(callback_context) if not attr.startswith('_')]}")
-        
-        # Log the conversation history
-        if hasattr(callback_context, 'session') and callback_context.session:
-            logger.debug(f"🚀 Session has {len(callback_context.session.events)} events")
-            for i, event in enumerate(callback_context.session.events[:3]):  # Log first 3 events
-                if hasattr(event, 'content') and event.content:
-                    content_preview = str(event.content)[:100] if event.content else "None"
-                    logger.debug(f"🚀 Event {i}: {content_preview}...")
-        
-        # Log available tools
-        if hasattr(callback_context, 'agent') and callback_context.agent:
-            logger.debug(f"🚀 Agent has {len(callback_context.agent.tools)} tools available")
-            for i, tool in enumerate(callback_context.agent.tools):
-                logger.debug(f"🚀 Available tool {i}: {tool}")
-    
-    if llm_request:
-        logger.info(f"🚀 LLM Request model: {llm_request.model}")
-        logger.info(f"🚀 LLM Request has {len(llm_request.contents)} contents")
-        if hasattr(llm_request, 'config') and llm_request.config:
-            logger.info(f"🚀 LLM Config tools: {len(llm_request.config.tools) if llm_request.config.tools else 0}")
-            if llm_request.config.tools:
-                for i, tool in enumerate(llm_request.config.tools):
-                    logger.info(f"🚀 Tool {i} in LLM config: {tool}")
-        
-        # Log the actual contents being sent to the LLM
-        for i, content in enumerate(llm_request.contents):
-            logger.info(f"🚀 Content {i}: role={getattr(content, 'role', 'unknown')}")
-            if hasattr(content, 'parts') and content.parts:
-                for j, part in enumerate(content.parts):
-                    if hasattr(part, 'text') and part.text:
-                        text_preview = part.text[:200] + "..." if len(part.text) > 200 else part.text
-                        logger.info(f"🚀 Content {i}, Part {j} text: {text_preview}")
-        
-        # Log system instruction
-        if hasattr(llm_request.config, 'system_instruction') and llm_request.config.system_instruction:
-            si = llm_request.config.system_instruction
-            if hasattr(si, 'parts') and si.parts:
-                for part in si.parts:
-                    if hasattr(part, 'text') and part.text:
-                        si_preview = part.text[:300] + "..." if len(part.text) > 300 else part.text
-                        logger.info(f"🚀 System Instruction: {si_preview}")
-
-
-def _after_model_debug(**kwargs):
-    """Debug callback after model responds"""
-    logger.debug("🎯 AFTER MODEL CALLBACK")
-    logger.debug(f"🎯 Kwargs received: {list(kwargs.keys())}")
-    
-    callback_context = kwargs.get('callback_context')
-    response = kwargs.get('response')
-    
-    if response:
-        logger.debug(f"🎯 Response type: {type(response)}")
-        if hasattr(response, 'content'):
-            content_preview = str(response.content)[:100] if response.content else "None"
-            logger.debug(f"🎯 Response content preview: {content_preview}...")
-    
-
-def _before_tool_debug(**kwargs):
-    """Debug callback before tool is called"""
-    logger.info("🔧 BEFORE TOOL CALLBACK - TOOL IS BEING CALLED!")
-    logger.info(f"🔧 Kwargs received: {list(kwargs.keys())}")
-    
-    callback_context = kwargs.get('callback_context')
-    tool = kwargs.get('tool')
-    args = kwargs.get('args')
-    
-    if tool:
-        logger.debug(f"🔧 Tool being called: {tool}")
-    if args:
-        logger.debug(f"🔧 Tool arguments: {args}")
-
-
-def _after_tool_debug(**kwargs):
-    """Debug callback after tool is called"""
-    logger.debug("✅ AFTER TOOL CALLBACK - TOOL COMPLETED!")
-    logger.debug(f"✅ Kwargs received: {list(kwargs.keys())}")
-    
-    result = kwargs.get('result')
-    error = kwargs.get('error')
-    
-    if result:
-        logger.debug(f"✅ Tool result: {result}")
-    if error:
-        logger.debug(f"❌ Tool error: {error}")
-
-
 def create_day_planner_agent() -> Agent:
     """
     Creates and configures the Day Planner Agent with weather integration.
@@ -295,13 +195,6 @@
     """
     # DEBUG: Log tool configuration - use INFO level to ensure it shows
     logger.info(f"🔧 Creating agent with weather tool: {get_tmrw_weather_tool}")
-<<<<<<< HEAD
-    logger.info(f"🔧 Tool function name: {getattr(get_tmrw_weather_tool, '__name__', 'unknown')}")
-    logger.info(f"🔧 Agent instruction length: {len(agent_instruction)} characters")
-    logger.info(f"🔧 Agent instruction preview: {agent_instruction[:200]}...")
-    logger.info(f"🔧 Adding debug callbacks: before_model, after_model, before_tool, after_tool")
-    
-=======
     logger.info(
         f"🔧 Tool function name: {getattr(get_tmrw_weather_tool, '__name__', 'unknown')}"
     )
@@ -315,7 +208,6 @@
         _before_tool_debug(**kwargs)
         sanitize_tool_args(**kwargs)
 
->>>>>>> 0d44ebe3
     agent = Agent(
         name="day_planner_agent",
         model=MODEL_NAME,
@@ -324,11 +216,7 @@
         tools=[get_tmrw_weather_tool],
         before_model_callback=_before_model_debug,
         after_model_callback=_after_model_debug,
-<<<<<<< HEAD
-        before_tool_callback=_before_tool_debug,
-=======
         before_tool_callback=combined_before_tool_callback,
->>>>>>> 0d44ebe3
         after_tool_callback=_after_tool_debug,
     )
     
@@ -336,20 +224,5 @@
     logger.debug(f"🔧 Agent created with {len(agent.tools)} tools")
     for i, tool in enumerate(agent.tools):
         logger.debug(f"🔧 Tool {i}: {tool}")
-    
-    return agent
-
-    # DEBUG: Log final agent configuration
-    logger.debug(f"🔧 Agent created with {len(agent.tools)} tools")
-    for i, tool in enumerate(agent.tools):
-        logger.debug(f"🔧 Tool {i}: {tool}")
-
-    return agent
-
-
-# Create the global agent instance
-root_agent = create_day_planner_agent()
-
-logger.info(
-    "Day Planner Agent successfully initialized with %d tool(s)", len(root_agent.tools)
-)+
+    return agent